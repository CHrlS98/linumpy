--- conflicted
+++ resolved
@@ -60,14 +60,8 @@
 
     # Get the tile positions
     tile_ids = []
-<<<<<<< HEAD
     n_tiles = len(tiles_list)
-    for t in tqdm(tiles_list, desc="Extracting tile ids",
-                  total=n_tiles, leave=False):
-=======
-    n_tiles = len(tiles)
-    for t in tqdm(tiles, desc="Extracting tile ids", total=n_tiles):
->>>>>>> a56ef268
+    for t in tqdm(tiles_list, desc="Extracting tile ids", total=n_tiles):
         # Extract the tile's mosaic position.
         match = re.match(file_pattern, t.name)
         mx = int(match.group("x"))
