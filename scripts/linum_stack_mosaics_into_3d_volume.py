#!/usr/bin/env python3
import argparse
<<<<<<< HEAD
from scipy.ndimage import gaussian_filter1d
=======
>>>>>>> 9555378f

from linumpy.io.zarr import read_omezarr, save_zarr
from linumpy.utils_images import apply_xy_shift

import zarr
import dask.array as da
import re

<<<<<<< HEAD
=======
from skimage.registration import phase_cross_correlation
from scipy.ndimage import gaussian_gradient_magnitude, shift
>>>>>>> 9555378f
import numpy as np
import pandas as pd

from pathlib import Path

from tqdm import tqdm


def _build_arg_parser():
    p = argparse.ArgumentParser()
    p.add_argument('in_mosaics_dir',
                    help='Path to the directory containing the mosaics.')
    p.add_argument('in_xy_shifts',
                   help='Path to the file containing the XY shifts.')
    p.add_argument('out_stack',
                   help='Path to the output stack.')
    p.add_argument('--save_grad',
                   help='Optional filename for 2D gradient magnitude.')
    p.add_argument('--slicing_interval', type=float, default=0.2,
                   help='Interval between slices in mm. [%(default)s]')
    p.add_argument('--start_index', type=int, default=50,
                   help='Start index for each volume. [%(default)s]')

    return p


def compute_volume_shape(mosaics_files, mosaics_depth,
                         dx_list, dy_list):

    # Compute the volume shape
    xmin = []
    xmax = []
    ymin = []
    ymax = []

    for i, f in enumerate(mosaics_files):
        # Get this volume shape
        img, res = read_omezarr(f)
        shape = img.shape

        # Get the cumulative shift
        if i == 0:
            xmin.append(0)
            xmax.append(shape[-1])
            ymin.append(0)
            ymax.append(shape[-2])
        else:
            dx = np.cumsum(dx_list)[i - 1]
            dy = np.cumsum(dy_list)[i - 1]
            xmin.append(-dx)
            xmax.append(-dx + shape[1])
            ymin.append(-dy)
            ymax.append(-dy + shape[0])

    # Get the volume shape
    x0 = min(xmin)
    y0 = min(ymin)
    x1 = max(xmax)
    y1 = max(ymax)
    nx = int((x1 - x0))
    ny = int((y1 - y0))

    # TODO: Handle the case where resolution does not perfectly
    # divides the slicing interval
    volume_shape = (mosaics_depth*len(mosaics_files), ny, nx)
    return volume_shape, x0, y0


def main():
    parser = _build_arg_parser()
    args = parser.parse_args()

    # get all .ome.zarr files in in_mosaics_dir
    in_mosaics_dir = Path(args.in_mosaics_dir)
    mosaics_files = [p for p in in_mosaics_dir.glob('*.ome.zarr')]
    mosaics_files.sort()
    pattern = r".*z(\d+)_.*"
    slice_ids = []
    for f in mosaics_files:
        foo = re.match(pattern, f.name)
        slice_ids.append(int(foo.groups()[0]))
    slice_ids = np.array(slice_ids)

    # when indexing does not start from 0, we need to shift the slice ids
    slice_ids -= np.min(slice_ids)

    # Load cvs containing the shift values for each slice
    df = pd.read_csv(args.in_xy_shifts)

    # We load the shifts in mm, but we need to convert them to pixels
    dx_list = np.array(df["x_shift_mm"].tolist())
    dy_list = np.array(df["y_shift_mm"].tolist())

    # assume that the resolution is the same for all slices
    img, res = read_omezarr(mosaics_files[0])
    dx_list /= res[-1]
    dy_list /= res[-2]

    mosaics_depth = round(args.slicing_interval / res[0])
    volume_shape, x0, y0 = compute_volume_shape(mosaics_files,
                                                mosaics_depth,
                                                dx_list, dy_list)
    print(f"Output volume shape: {volume_shape}")
    print(f"Mosaic depth: {mosaics_depth} voxels")

    start_index = args.start_index
    print(f"Interface index: {start_index}")

    mosaic_store = zarr.TempStore()
    mosaic = zarr.open(mosaic_store, mode="w", shape=volume_shape,
                       dtype=np.float32, chunks=(512, 512, 512))
    
    grad_store = zarr.TempStore()
    vol_grad = zarr.open(grad_store, mode="w", shape=volume_shape,
                     dtype=np.float32, chunks=(512, 512, 512))

    prev_mosaic_bottom = np.zeros((mosaic.shape[1:]))

    errors = []
    # Loop over the slices
    for i in tqdm(range(len(mosaics_files)), unit="slice", desc="Stacking slices"):
        # Load the slice
        f = mosaics_files[i]
        z = slice_ids[i]

        img, res = read_omezarr(f)
        img = img[start_index:start_index + mosaics_depth + 1]

        # Get the shift values for the slice
        dx = x0
        dy = y0
        if i > 0:
            dx += np.cumsum(dx_list)[i - 1]
            dy += np.cumsum(dy_list)[i - 1]

        # Apply the shift
        img = apply_xy_shift(img, mosaic[:mosaics_depth + 1, :, :], dy, dx)

        # Equalize intensities
        clip_ubound = np.percentile(img, 99, axis=(1, 2), keepdims=True)
        img = np.clip(img, a_min=None, a_max=clip_ubound)
        if img.max() - img.min() > 0.0:
            img /= np.max(img, axis=(1, 2), keepdims=True)

        if i > 0:
            # Register volume at depth 0 to previous volume at depth mosaics_depth + 1
            px_shift, error, _ = phase_cross_correlation(prev_mosaic_bottom, img[0, :, :],
                                                         normalization=None,
                                                         disambiguate=True)
            errors.append(error)
            img = shift(img, (0.0, px_shift[0], px_shift[1]))

        # Compute 2D norm of gradient.
        img_grad = gaussian_gradient_magnitude(img, sigma=3.0, axes=(1,2))
        if img_grad.max() - img_grad.min() > 0.0:
            img_grad /= np.max(img_grad, axis=(1, 2), keepdims=True)

        # Add the slice to the volume
        mosaic[z*mosaics_depth:(z+1)*mosaics_depth, :, :] = img[:mosaics_depth, :, :]
        vol_grad[z*mosaics_depth:(z+1)*mosaics_depth, :, :] = img_grad[:mosaics_depth, :, :]

        # Save last slice of stack for registration of next slice
        prev_mosaic_bottom = img[-1, :, :]
        del img

    dask_arr = da.from_zarr(mosaic)
    save_zarr(dask_arr, args.out_stack, scales=res,
              chunks=(512, 512, 512), n_levels=3)

    if args.save_grad:
        dask_grad = da.from_zarr(vol_grad)
        save_zarr(dask_grad, args.save_grad, scales=res,
                  chunks=(512, 512, 512), n_levels=3)
        print(f"Gradients saved to {args.save_grad}")

    print(f"Output volume saved to {args.out_stack}")

    print(f"Mean registration error is {np.mean(errors)}")


if __name__ == '__main__':
    main()<|MERGE_RESOLUTION|>--- conflicted
+++ resolved
@@ -1,9 +1,5 @@
 #!/usr/bin/env python3
 import argparse
-<<<<<<< HEAD
-from scipy.ndimage import gaussian_filter1d
-=======
->>>>>>> 9555378f
 
 from linumpy.io.zarr import read_omezarr, save_zarr
 from linumpy.utils_images import apply_xy_shift
@@ -12,11 +8,8 @@
 import dask.array as da
 import re
 
-<<<<<<< HEAD
-=======
 from skimage.registration import phase_cross_correlation
 from scipy.ndimage import gaussian_gradient_magnitude, shift
->>>>>>> 9555378f
 import numpy as np
 import pandas as pd
 
