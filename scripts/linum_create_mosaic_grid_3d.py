--- conflicted
+++ resolved
@@ -159,16 +159,8 @@
     n_my = my_max - my_min + 1
 
     # Prepare the mosaic_grid
-<<<<<<< HEAD
-    oct = OCT(tiles[0], args.axial_resolution)
-    vol = oct.load_image(crop=crop)
-    vol = preprocess_volume(vol)
-    resolution = [oct.resolution[2], oct.resolution[0], oct.resolution[1]]
-
-    # Compute the rescaled tile size based on the minimum target output resolution
-=======
     if data_type == 'OCT':
-        oct = OCT(tiles[0])
+        oct = OCT(tiles[0], args.axial_resolution)
         vol = oct.load_image(crop=crop)
         vol = preprocess_volume(vol)
         resolution = [oct.resolution[2], oct.resolution[0], oct.resolution[1]]
@@ -186,7 +178,6 @@
 
     # Compute the rescaled tile size based on
     # the minimum target output resolution
->>>>>>> 697e084b
     if output_resolution == -1:
         tile_size = vol.shape
         output_resolution = resolution
