--- conflicted
+++ resolved
@@ -37,9 +37,12 @@
                    help="Slice to process (default=%(default)s)")
     p.add_argument("--keep_galvo_return", action="store_true",
                    help="Keep the galvo return signal (default=%(default)s)")
-<<<<<<< HEAD
     p.add_argument("--data_type", type = str, default='OCT',choices=['OCT', 'PSOCT'],
                    help="Type of the data to process (default=%(default)s)")
+    p.add_argument('--n_levels', type=int, default=5,
+                   help='Number of levels in pyramid representation.')
+    p.add_argument('--n_processes', type=int,
+                   help=f'Number of processes to launch [{DEFAULT_N_CPUS}].')
     g = p.add_argument_group("PS-OCT options")  
     g.add_argument('--polarization', type = int, default = 1, choices = [0,1],
                    help="Polarization index to process")
@@ -47,13 +50,7 @@
                    help="Angle index to process")
     g.add_argument('--return_complex', type = bool, default = False,
                    help="Return Complex64 or Float32 data type")
-=======
-    p.add_argument('--n_levels', type=int, default=5,
-                   help='Number of levels in pyramid representation.')
-    p.add_argument('--n_processes', type=int,
-                   help=f'Number of processes to launch [{DEFAULT_N_CPUS}].')
 
->>>>>>> c69d7bb6
     return p
 
 
@@ -71,14 +68,11 @@
     crop = params["crop"]
     tile_size = params["tile_size"]
     mosaic = params["mosaic"]
-<<<<<<< HEAD
     data_type = params["data_type"]
     pol_index = params["pol_index"]
     return_complex = params["return_complex"]
-=======
     mx_min, my_min = params["mxy_min"]
 
->>>>>>> c69d7bb6
     # Load the tile
     if data_type == 'OCT':
         oct = OCT(f)
@@ -112,15 +106,11 @@
     z = args.slice
     output_resolution = args.resolution
     crop = not args.keep_galvo_return
-<<<<<<< HEAD
-    n_cpus = multiprocessing.cpu_count() - 1
     data_type = args.data_type
     pol_index = args.polarization
     angle_index = args.angle_index
     return_complex = args.return_complex
-=======
     n_cpus = DEFAULT_N_CPUS if args.n_processes is None else args.n_processes
->>>>>>> c69d7bb6
 
     # Analyze the tiles
     if data_type == 'OCT':
@@ -168,17 +158,12 @@
     zarr_store = zarr.TempStore(suffix=".zarr")
     process_sync_file = zarr_store.path.replace(".zarr", ".sync")
     synchronizer = zarr.ProcessSynchronizer(process_sync_file)
-<<<<<<< HEAD
     if return_complex == True:
-        mosaic = zarr.open(zarr_file, mode="w", shape=mosaic_shape, dtype=np.complex64, chunks=tile_size,
+        mosaic = zarr.open(zarr_store, mode="w", shape=mosaic_shape, dtype=np.complex64, chunks=tile_size,
                        synchronizer=synchronizer)
     else:
-        mosaic = zarr.open(zarr_file, mode="w", shape=mosaic_shape, dtype=np.float32, chunks=tile_size,
-                       synchronizer=synchronizer)
-=======
-    mosaic = zarr.open(zarr_store, mode="w", shape=mosaic_shape, dtype=np.float32,
-                       chunks=tile_size, synchronizer=synchronizer)
->>>>>>> c69d7bb6
+        mosaic = zarr.open(zarr_store, mode="w", shape=mosaic_shape, dtype=np.float32,
+                            chunks=tile_size, synchronizer=synchronizer)
 
     # Create a params dictionary for every tile
     params = []
@@ -189,13 +174,10 @@
             "crop": crop,
             "tile_size": tile_size,
             "mosaic": mosaic,
-<<<<<<< HEAD
             "data_type": data_type,
             "pol_index": pol_index,
-            "return_complex": return_complex
-=======
+            "return_complex": return_complex,
             "mxy_min": (mx_min, my_min)
->>>>>>> c69d7bb6
         })
 
     # Process the tiles in parallel
