#!/usr/bin/env python3
# -*- coding: utf-8 -*-

"""Reorient a volume to RAS+ using control points in pixel coordinates (ex: from Fiji).

 The control points are positioned on the anterior, posterior, superior, and inferior sides of the brain.
 The script will estimate the main axis of the volume and reorient it to RAS+. Currently, the script only
 performs 90° rotations and flips."""

import argparse
from pathlib import Path

import nibabel as nib
import numpy as np


def _build_arg_parser():
    p = argparse.ArgumentParser(
        description=__doc__, formatter_class=argparse.RawTextHelpFormatter)
    p.add_argument("input_volume",
                   help="Full path to the input volume (.nii or .nii.gz)")
    p.add_argument("output_volume",
                   help="Full path to the output volume (.nii or .nii.gz)")
    p.add_argument("--pos_anterior", nargs=3, type=int, required=True,
                   help="Position of the anterior control point in pixel.")
    p.add_argument("--pos_posterior", nargs=3, type=int, required=True,
                   help="Position of the posterior control point in pixel.")
    p.add_argument("--pos_superior", nargs=3, type=int, required=True,
                   help="Position of the superior control point in pixel.")
    p.add_argument("--pos_inferior", nargs=3, type=int, required=True,
                   help="Position of the inferior control point in pixel.")

    return p


def main():
    # Parse arguments
    parser = _build_arg_parser()
    args = parser.parse_args()

    # Parameters
    input_volume = Path(args.input_volume)
    output_volume = Path(args.output_volume)

<<<<<<< HEAD
    # Check the extension
    assert input_volume.suffix in [".nii", ".gz"], "The input volume must be a .nii or .nii.gz file."
    assert output_volume.suffix in [".nii", ".gz"], "The output volume must be a .nii or .nii.gz file."

=======
>>>>>>> 697e084b
    # Control points position in pixel (ex: from Fiji)
    pos_anterior = args.pos_anterior
    pos_posterior = args.pos_posterior
    pos_superior = args.pos_superior
    pos_inferior = args.pos_inferior

    # Estimate the main axis of the volume
    vector_pa = np.array(pos_anterior) - np.array(pos_posterior)
    vector_is = np.array(pos_superior) - np.array(pos_inferior)
    axis_pa = np.argmax(np.abs(vector_pa))
    axis_pa_sign = np.sign(vector_pa[axis_pa])
    axis_is = np.argmax(np.abs(vector_is))
    axis_is_sign = np.sign(vector_is[axis_is])

    vector_pa = np.zeros(3)
    vector_pa[axis_pa] = axis_pa_sign
    vector_is = np.zeros(3)
    vector_is[axis_is] = axis_is_sign
    vector_lr = np.cross(vector_pa, vector_is)

    axis_lr = np.argmax(np.abs(vector_lr))
    axis_lr_sign = np.sign(vector_lr[axis_lr])

    # Get the axis code
    axcodes = [""] * 3
    axcodes[axis_pa] = "A" if axis_pa_sign > 0 else "P"
    axcodes[axis_is] = "S" if axis_is_sign > 0 else "I"
    axcodes[axis_lr] = "L" if axis_lr_sign > 0 else "R"

    # Get the nibabel orientation transformation from axcodes to RAS+
    transformation = nib.orientations.axcodes2ornt(axcodes)

    # Apply the transformation to the volume
    img = nib.load(input_volume)
    vol = img.get_fdata(dtype=np.float32)
    vol_ras = nib.orientations.apply_orientation(vol, transformation)

    # Get the resolution of the original volume
    resolutions = img.header["pixdim"][1:4]
    new_resolutions = []
    new_resolutions.append(resolutions[axis_lr])
    new_resolutions.append(resolutions[axis_pa])
    new_resolutions.append(resolutions[axis_is])

    # Save the new volume
    affine = np.eye(4)
    affine[0, 0] = new_resolutions[0]
    affine[1, 1] = new_resolutions[1]
    affine[2, 2] = new_resolutions[2]
    img_ras = nib.Nifti1Image(vol_ras, affine)
    nib.save(img_ras, output_volume)


if __name__ == "__main__":
    main()<|MERGE_RESOLUTION|>--- conflicted
+++ resolved
@@ -42,13 +42,6 @@
     input_volume = Path(args.input_volume)
     output_volume = Path(args.output_volume)
 
-<<<<<<< HEAD
-    # Check the extension
-    assert input_volume.suffix in [".nii", ".gz"], "The input volume must be a .nii or .nii.gz file."
-    assert output_volume.suffix in [".nii", ".gz"], "The output volume must be a .nii or .nii.gz file."
-
-=======
->>>>>>> 697e084b
     # Control points position in pixel (ex: from Fiji)
     pos_anterior = args.pos_anterior
     pos_posterior = args.pos_posterior
