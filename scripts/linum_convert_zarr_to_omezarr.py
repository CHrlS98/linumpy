--- conflicted
+++ resolved
@@ -22,14 +22,8 @@
                    help="Full path to the output ome-zarr file (.ome-zarr)")
     p.add_argument("-r", "--resolution", nargs="+", type=float, default=[1.0],
                    help="Resolution of the image in microns. (default=%(default)s)")
-<<<<<<< HEAD
-    p.add_argument('--nlevels', type=int, default=5,
-                   help="Number of levels for pyramidal decomposition "
-                        "(0 = no decomposition). [%(default)s]")
-=======
     p.add_argument('--n_levels', type=int, default=5,
                    help='Number of levels in pyramidal decomposition. [%(default)s]')
->>>>>>> 34a35440
 
     return p
 
@@ -54,15 +48,9 @@
         scales = [r * 1e-3 for r in resolution]
 
     foo = zarr.open(input_file, mode="r")
-<<<<<<< HEAD
-    dask_arr = da.from_zarr(foo)
-    save_zarr(dask_arr, output_file, scales=scales,
-              chunks=foo.chunks, overwrite=True)
-=======
     out_dask = da.from_zarr(foo)
     save_zarr(out_dask, output_file, scales=scales,
               overwrite=True, n_levels=args.n_levels)
->>>>>>> 34a35440
 
 
 if __name__ == "__main__":
