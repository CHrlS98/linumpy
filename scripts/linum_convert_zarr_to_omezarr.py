#!/usr/bin/env python3
# -*- coding: utf-8 -*-

"""Convert a zarr file to an ome-zarr file"""

import argparse

import zarr
<<<<<<< HEAD
import dask.array as da
from linumpy.io.zarr import save_zarr
=======

from linumpy.io.zarr import save_omezarr
>>>>>>> 697e084b
from pathlib import Path

import dask.array as da


def _build_arg_parser():
    p = argparse.ArgumentParser(
        description=__doc__, formatter_class=argparse.RawTextHelpFormatter)
    p.add_argument("input",
                   help="Full path to a zarr file (.zarr)")
    p.add_argument("output",
                   help="Full path to the output ome-zarr file (.ome-zarr)")
    p.add_argument("-r", "--resolution", nargs="+", type=float, default=[1.0],
                   help="Resolution of the image in microns."
                        " (default=%(default)s)")
    p.add_argument('--n_levels', type=int, default=5,
                   help='Number of levels in pyramidal decomposition. [%(default)s]')

    return p


def main():
    # Parse arguments
    p = _build_arg_parser()
    args = p.parse_args()

    # Parameters
    input_file = Path(args.input)
    output_file = Path(args.output)
    resolution = args.resolution  # in microns

    assert len(resolution) in [1, 3], "Resolution must be a single value or a tuple of 3 values"

    # Convert the resolution to mm
    scales = []
    if len(resolution) == 1:
        scales = [resolution[0] * 1e-3] * 3
    else:
        scales = [r * 1e-3 for r in resolution]

    foo = zarr.open(input_file, mode="r")
    out_dask = da.from_zarr(foo)
    save_omezarr(out_dask, output_file, voxel_size=scales,
              overwrite=True, n_levels=args.n_levels)


if __name__ == "__main__":
    main()<|MERGE_RESOLUTION|>--- conflicted
+++ resolved
@@ -6,13 +6,8 @@
 import argparse
 
 import zarr
-<<<<<<< HEAD
-import dask.array as da
-from linumpy.io.zarr import save_zarr
-=======
 
 from linumpy.io.zarr import save_omezarr
->>>>>>> 697e084b
 from pathlib import Path
 
 import dask.array as da
